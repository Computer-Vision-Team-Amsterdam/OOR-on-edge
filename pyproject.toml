<<<<<<< HEAD
[build-system]
requires = ["setuptools>=70.0.0"]
build-backend = "setuptools.build_meta"
=======
[project]
name = "oor_on_edge"
version = "2.0.0"
>>>>>>> 55022b2a

[project]
name = "oor_on_edge"
version = "2.0.0"
description = "OOR on-edge is about on-edge recognition of objects from public space images."
authors = [
    {name = "Sebastian Davrieux", email = "s.davrieux@amsterdam.nl"},
    {name = "Diana Epureanu", email = "d.epureanu@amsterdam.nl"},
    {name = "Andrea Lombardo", email = "a.lombardo@amsterdam.nl"},
    {name = "Daan Bloembergen", email = "d.bloembergen@amsterdam.nl"},
]
maintainers = [
    { name = "Computer Vision Team, Gemeente Amsterdam", email = "cvt@amsterdam.nl" },
]
readme = "README.md"
requires-python = ">=3.8, <=3.12"
dependencies = [
    "aml_interface",
    "azure-iot-device>=2.13",
    "cvtoolkit",
    "numpy>=1.24.2",
    "opencv-python>=4.6.0",
    "ultralytics>=8.3",
]

[tool.uv.sources]
aml_interface = { git = "https://github.com/Computer-Vision-Team-Amsterdam/AML-Interface.git", tag = "v1.1.4" }
cvtoolkit = { git = "https://github.com/Computer-Vision-Team-Amsterdam/CVToolkit.git", tag = "v2.0.7" }

[project.optional-dependencies]
dev = [
    "pre-commit>=3.2.0",
    "pytest>=7.0.1",
    "pytest-cov>=4.0.0",
    "safety>=3.2.4",
]

[tool.setuptools.packages.find]
include=["oor_on_edge", "oor_on_edge.*"]

[tool.isort]
profile = "black"
multi_line_output = 3<|MERGE_RESOLUTION|>--- conflicted
+++ resolved
@@ -1,12 +1,6 @@
-<<<<<<< HEAD
 [build-system]
 requires = ["setuptools>=70.0.0"]
 build-backend = "setuptools.build_meta"
-=======
-[project]
-name = "oor_on_edge"
-version = "2.0.0"
->>>>>>> 55022b2a
 
 [project]
 name = "oor_on_edge"
